--- conflicted
+++ resolved
@@ -67,14 +67,10 @@
     meta-data about how it should be displayed by default
     """
 
-<<<<<<< HEAD
-    def __init__(self, font=DEFAULT_FONT):
-=======
     reMagicNumber = re.compile(r'^[tf]lf2.')
     reEndMarker = re.compile(r'(.)\s*$')
 
-    def __init__(self, font='standard'):
->>>>>>> f5e7884f
+    def __init__(self, font=DEFAULT_FONT):
         self.font = font
 
         self.comment = ''
